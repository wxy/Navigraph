--- conflicted
+++ resolved
@@ -69,11 +69,7 @@
         <div class="filter-section">
           <h3>页面状态</h3>
           <div class="filter-option">
-<<<<<<< HEAD
-            <input type="checkbox" id="filter-closed" checked>
-=======
             <input type="checkbox" id="filter-closed">
->>>>>>> 9330297f
             <label for="filter-closed">显示已关闭页面</label>
           </div>
           <div class="filter-option">
@@ -132,10 +128,7 @@
   <div id="tooltip" class="tooltip"></div>
   
   <!-- 脚本 -->
-<<<<<<< HEAD
-=======
 
->>>>>>> 9330297f
   <script src="index.js"></script>
   <script type="module" src="index-old.js"></script>
 </body>

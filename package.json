{
  "scripts": {
<<<<<<< HEAD
    "build": "tsc && esbuild src/background/*.ts --bundle --format=esm --outdir=dist && npm run copy-files",
    "copy-files": "mkdir -p dist/content && cp -r src/content/* dist/content/",
=======
    "build": "npm run build-background && npm run build-content && npm run copy-static-files",
    "build-background": "esbuild src/background/*.ts --bundle --format=esm --outdir=dist",
    "build-content": "esbuild src/content/*.ts src/content/**/*.ts --bundle=false --format=esm --outdir=dist/content",
    "copy-static-files": "mkdir -p dist/content && cp -r src/content/*.html src/content/*.css src/content/*.js dist/content/",
>>>>>>> 9330297f
    "watch": "npm run build -- --watch",
    "package": "zip -r ../navigraph.zip * --exclude @.gitignore"
  },
  "devDependencies": {
    "@types/chrome": "^0.0.250",
    "@types/d3": "^7.4.3",
    "@types/node": "^22.13.5",
    "@types/webextension-polyfill": "^0.12.2",
    "esbuild": "^0.18.0",
    "typescript": "^5.7.3"
  },
  "dependencies": {
    "d3": "^7.9.0",
    "esbuild-plugin-copy": "^2.1.1"
  }
}<|MERGE_RESOLUTION|>--- conflicted
+++ resolved
@@ -1,14 +1,9 @@
 {
   "scripts": {
-<<<<<<< HEAD
-    "build": "tsc && esbuild src/background/*.ts --bundle --format=esm --outdir=dist && npm run copy-files",
-    "copy-files": "mkdir -p dist/content && cp -r src/content/* dist/content/",
-=======
     "build": "npm run build-background && npm run build-content && npm run copy-static-files",
     "build-background": "esbuild src/background/*.ts --bundle --format=esm --outdir=dist",
     "build-content": "esbuild src/content/*.ts src/content/**/*.ts --bundle=false --format=esm --outdir=dist/content",
     "copy-static-files": "mkdir -p dist/content && cp -r src/content/*.html src/content/*.css src/content/*.js dist/content/",
->>>>>>> 9330297f
     "watch": "npm run build -- --watch",
     "package": "zip -r ../navigraph.zip * --exclude @.gitignore"
   },

{
  "manifest_version": 3,
  "name": "Navigraph",
  "version": "0.0.2",
  "description": "AI-Powered Browsing Analytics",
  "icons": {
    "16": "images/logo-16.png",
    "48": "images/logo-48.png",
    "128": "images/logo-128.png"
  },
  "permissions": [
    "tabs",
    "webNavigation",
    "storage"
  ],
  "background": {
    "service_worker": "dist/background/background.js",
    "type": "module"
  },
  "action": {
    "default_icon": {
      "16": "images/logo-16.png",
      "48": "images/logo-48.png"
    }
  },
  "content_scripts": [
    {
      "matches": ["<all_urls>"],
      "js": ["dist/content/navigation-tracker.js"],
<<<<<<< HEAD
      "run_at": "document_start"
=======
      "type": "module"
>>>>>>> 9330297f
    }
  ],
  "host_permissions": [
    "<all_urls>"
  ],
  "web_accessible_resources": [
    {
      "resources": ["content/*", "icons/*"],
      "matches": ["<all_urls>"]
    }
  ]
}<|MERGE_RESOLUTION|>--- conflicted
+++ resolved
@@ -1,7 +1,7 @@
 {
   "manifest_version": 3,
   "name": "Navigraph",
-  "version": "0.0.2",
+  "version": "0.0.1",
   "description": "AI-Powered Browsing Analytics",
   "icons": {
     "16": "images/logo-16.png",
@@ -27,16 +27,12 @@
     {
       "matches": ["<all_urls>"],
       "js": ["dist/content/navigation-tracker.js"],
-<<<<<<< HEAD
-      "run_at": "document_start"
-=======
       "type": "module"
->>>>>>> 9330297f
     }
   ],
   "host_permissions": [
     "<all_urls>"
-  ],
+],
   "web_accessible_resources": [
     {
       "resources": ["content/*", "icons/*"],
